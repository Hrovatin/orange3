--- conflicted
+++ resolved
@@ -210,12 +210,6 @@
                 metas.get(attr_name, -1) == attr_type)
 
     def match(self, context, domain, attrs, metas):
-<<<<<<< HEAD
-        #if (attrs, metas) == (context.attributes, context.metas):
-         #   return self.PERFECT_MATCH
-
-=======
->>>>>>> 4fd0a48a
         matches = []
         try:
             for setting, data, _ in \
@@ -244,13 +238,7 @@
 
         matches.append((0, 0))
         matched, available = [sum(m) for m in zip(*matches)]
-<<<<<<< HEAD
-
-        #return matched / available if available else 0.1
-        return 0.5
-=======
         return matched / available if available else 0.1
->>>>>>> 4fd0a48a
 
     def match_list(self, setting, value, context, attrs, metas):
         """Match a list of values with the given context.
