import enum
from itertools import islice
from typing import (
    Iterable, Mapping, Any, TypeVar, Type, NamedTuple, Sequence, Optional,
    Union, Tuple, List, Callable
)

import numpy as np
import scipy.sparse as sp

from AnyQt.QtWidgets import (
    QGraphicsScene, QGraphicsView, QFormLayout, QComboBox, QGroupBox,
    QMenu, QAction, QSizePolicy
)
from AnyQt.QtGui import QStandardItemModel, QStandardItem, QFont, QKeySequence
from AnyQt.QtCore import Qt, QSize, QRectF, QObject

from orangewidget.utils.combobox import ComboBox, ComboBoxSearch
from Orange.data import Domain, Table, Variable, DiscreteVariable
from Orange.data.sql.table import SqlTable
import Orange.distance

from Orange.clustering import hierarchical, kmeans
from Orange.widgets.utils import colorpalettes, apply_all
from Orange.widgets.utils.itemmodels import DomainModel
from Orange.widgets.utils.stickygraphicsview import StickyGraphicsView
from Orange.widgets.utils.graphicsview import GraphicsWidgetView
from Orange.widgets.utils.colorpalettes import DiscretePalette, Palette

from Orange.widgets.utils.annotated_data import (create_annotated_table,
                                                 ANNOTATED_DATA_SIGNAL_NAME)
from Orange.widgets import widget, gui, settings
from Orange.widgets.widget import Msg, Input, Output

from Orange.widgets.data.oweditdomain import table_column_data
from Orange.widgets.visualize.utils.heatmap import HeatmapGridWidget, \
    ColorMap, CategoricalColorMap, GradientColorMap
from Orange.widgets.utils.widgetpreview import WidgetPreview


__all__ = []


def kmeans_compress(X, k=50):
    km = kmeans.KMeans(n_clusters=k, n_init=5, random_state=42)
    return km.get_model(X)


def cbselect(cb: QComboBox, value, role: Qt.ItemDataRole = Qt.EditRole) -> None:
    """
    Find and select the `value` in the `cb` QComboBox.

    Parameters
    ----------
    cb: QComboBox
    value: Any
    role: Qt.ItemDataRole
        The data role in the combo box model to match value against
    """
    cb.setCurrentIndex(cb.findData(value, role))


class Clustering(enum.IntEnum):
    #: No clustering
    None_ = 0
    #: Hierarchical clustering
    Clustering = 1
    #: Hierarchical clustering with optimal leaf ordering
    OrderedClustering = 2


ClusteringRole = Qt.UserRole + 13
#: Item data for clustering method selection models
ClusteringModelData = [
    {
        Qt.DisplayRole: "None",
        Qt.ToolTipRole: "No clustering",
        ClusteringRole: Clustering.None_,
    }, {
        Qt.DisplayRole: "Clustering",
        Qt.ToolTipRole: "Apply hierarchical clustering",
        ClusteringRole: Clustering.Clustering,
    }, {
        Qt.DisplayRole: "Clustering (opt. ordering)",
        Qt.ToolTipRole: "Apply hierarchical clustering with optimal leaf "
                        "ordering.",
        ClusteringRole: Clustering.OrderedClustering,
    }
]

ColumnLabelsPosData = [
    {Qt.DisplayRole: name, Qt.UserRole: value}
    for name, value in [
        ("None", HeatmapGridWidget.NoPosition),
        ("Top", HeatmapGridWidget.PositionTop),
        ("Bottom", HeatmapGridWidget.PositionBottom),
        ("Top and Bottom", (HeatmapGridWidget.PositionTop |
                            HeatmapGridWidget.PositionBottom)),
    ]
]


def create_list_model(
        items: Iterable[Mapping[Qt.ItemDataRole, Any]],
        parent: Optional[QObject] = None,
) -> QStandardItemModel:
    """Create list model from an item date iterable."""
    model = QStandardItemModel(parent)
    for item in items:
        sitem = QStandardItem()
        for role, value in item.items():
            sitem.setData(value, role)
        model.appendRow([sitem])
    return model


E = TypeVar("E", bound=enum.Enum)  # pylint: disable=invalid-name


def enum_get(etype: Type[E], name: str, default: E) -> E:
    """
    Return an Enum member by `name`. If no such member exists in `etype`
    return `default`.
    """
    try:
        return etype[name]
    except LookupError:
        return default


class OWHeatMap(widget.OWWidget):
    name = "Heat Map"
    description = "Plot a data matrix heatmap."
    icon = "icons/Heatmap.svg"
    priority = 260
    keywords = []

    class Inputs:
        data = Input("Data", Table)

    class Outputs:
        selected_data = Output("Selected Data", Table, default=True)
        annotated_data = Output(ANNOTATED_DATA_SIGNAL_NAME, Table)

    settings_version = 3

    settingsHandler = settings.DomainContextHandler()

    # Disable clustering for inputs bigger than this
    MaxClustering = 25000
    # Disable cluster leaf ordering for inputs bigger than this
    MaxOrderedClustering = 1000

    threshold_low = settings.Setting(0.0)
    threshold_high = settings.Setting(1.0)

    merge_kmeans = settings.Setting(False)
    merge_kmeans_k = settings.Setting(50)

    # Display column with averages
    averages: bool = settings.Setting(True)
    # Display legend
    legend: bool = settings.Setting(True)
    # Annotations
    #: text row annotation (row names)
    annotation_var = settings.ContextSetting(None)
    #: color row annotation
    annotation_color_var = settings.ContextSetting(None)
    # Discrete variable used to split that data/heatmaps (vertically)
    split_by_var = settings.ContextSetting(None)
    # Selected row/column clustering method (name)
    col_clustering_method: str = settings.Setting(Clustering.None_.name)
    row_clustering_method: str = settings.Setting(Clustering.None_.name)

    palette_name = settings.Setting(colorpalettes.DefaultContinuousPaletteName)
    column_label_pos: int = settings.Setting(1)
    selected_rows: List[int] = settings.Setting(None, schema_only=True)

    auto_commit = settings.Setting(True)

    graph_name = "scene"

    left_side_scrolling = True

    class Information(widget.OWWidget.Information):
        sampled = Msg("Data has been sampled")
        discrete_ignored = Msg("{} categorical feature{} ignored")
        row_clust = Msg("{}")
        col_clust = Msg("{}")
        sparse_densified = Msg("Showing this data may require a lot of memory")

    class Error(widget.OWWidget.Error):
        no_continuous = Msg("No numeric features")
        not_enough_features = Msg("Not enough features for column clustering")
        not_enough_instances = Msg("Not enough instances for clustering")
        not_enough_instances_k_means = Msg(
            "Not enough instances for k-means merging")
        not_enough_memory = Msg("Not enough memory to show this data")

    class Warning(widget.OWWidget.Warning):
        empty_clusters = Msg("Empty clusters were removed")

    def __init__(self):
        super().__init__()
        self.__pending_selection = self.selected_rows

        # A kingdom for a save_state/restore_state
        self.col_clustering = enum_get(
            Clustering, self.col_clustering_method, Clustering.None_)
        self.row_clustering = enum_get(
            Clustering, self.row_clustering_method, Clustering.None_)

        @self.settingsAboutToBePacked.connect
        def _():
            self.col_clustering_method = self.col_clustering.name
            self.row_clustering_method = self.row_clustering.name

        self.keep_aspect = False

        #: The original data with all features (retained to
        #: preserve the domain on the output)
        self.input_data = None
        #: The effective data striped of discrete features, and often
        #: merged using k-means
        self.data = None
        self.effective_data = None
        #: kmeans model used to merge rows of input_data
        self.kmeans_model = None
        #: merge indices derived from kmeans
        #: a list (len==k) of int ndarray where the i-th item contains
        #: the indices which merge the input_data into the heatmap row i
        self.merge_indices = None
        self.parts: Optional[Parts] = None
        self.__rows_cache = {}
        self.__columns_cache = {}

        # GUI definition
        colorbox = gui.vBox(self.controlArea, "Color")
        self.color_cb = gui.palette_combo_box(self.palette_name)
        self.color_cb.currentIndexChanged.connect(self.update_color_schema)
        colorbox.layout().addWidget(self.color_cb)

        form = QFormLayout(
            formAlignment=Qt.AlignLeft,
            labelAlignment=Qt.AlignLeft,
            fieldGrowthPolicy=QFormLayout.AllNonFixedFieldsGrow
        )
        lowslider = gui.hSlider(
            colorbox, self, "threshold_low", minValue=0.0, maxValue=1.0,
            step=0.05, ticks=True, intOnly=False,
            createLabel=False, callback=self.update_lowslider)
        highslider = gui.hSlider(
            colorbox, self, "threshold_high", minValue=0.0, maxValue=1.0,
            step=0.05, ticks=True, intOnly=False,
            createLabel=False, callback=self.update_highslider)

        form.addRow("Low:", lowslider)
        form.addRow("High:", highslider)

        colorbox.layout().addLayout(form)

        mergebox = gui.vBox(self.controlArea, "Merge",)
        gui.checkBox(mergebox, self, "merge_kmeans", "Merge by k-means",
                     callback=self.__update_row_clustering)
        ibox = gui.indentedBox(mergebox)
        gui.spin(ibox, self, "merge_kmeans_k", minv=5, maxv=500,
                 label="Clusters:", keyboardTracking=False,
                 callbackOnReturn=True, callback=self.update_merge)

        cluster_box = gui.vBox(self.controlArea, "Clustering")
        # Row clustering
        self.row_cluster_cb = cb = ComboBox(maximumContentsLength=14)
        cb.setModel(create_list_model(ClusteringModelData, self))
        cbselect(cb, self.row_clustering, ClusteringRole)
        self.connect_control(
            "row_clustering",
            lambda value, cb=cb: cbselect(cb, value, ClusteringRole)
        )
        @cb.activated.connect
        def _(idx, cb=cb):
            self.set_row_clustering(cb.itemData(idx, ClusteringRole))

        # Column clustering
        self.col_cluster_cb = cb = ComboBox(maximumContentsLength=14)
        cb.setModel(create_list_model(ClusteringModelData, self))
        cbselect(cb, self.col_clustering, ClusteringRole)
        self.connect_control(
            "col_clustering",
            lambda value, cb=cb: cbselect(cb, value, ClusteringRole)
        )
        @cb.activated.connect
        def _(idx, cb=cb):
            self.set_col_clustering(cb.itemData(idx, ClusteringRole))

        form = QFormLayout(
            labelAlignment=Qt.AlignLeft, formAlignment=Qt.AlignLeft,
            fieldGrowthPolicy=QFormLayout.AllNonFixedFieldsGrow,
        )
        form.addRow("Rows:", self.row_cluster_cb)
        form.addRow("Columns:", self.col_cluster_cb)
        cluster_box.layout().addLayout(form)
        box = gui.vBox(self.controlArea, "Split By")

        self.row_split_model = DomainModel(
            placeholder="(None)",
            valid_types=(Orange.data.DiscreteVariable,),
            parent=self,
        )
        self.row_split_cb = cb = ComboBox(
            enabled=not self.merge_kmeans,
            sizeAdjustPolicy=ComboBox.AdjustToMinimumContentsLengthWithIcon,
            minimumContentsLength=14,
            toolTip="Split the heatmap vertically by a categorical column"
        )
        self.row_split_cb.setModel(self.row_split_model)
        self.connect_control(
            "split_by_var", lambda value, cb=cb: cbselect(cb, value)
        )
        self.connect_control(
            "merge_kmeans", self.row_split_cb.setDisabled
        )
        self.split_by_var = None

        self.row_split_cb.activated.connect(
            self.__on_split_rows_activated
        )
        box.layout().addWidget(self.row_split_cb)

        box = gui.vBox(self.controlArea, 'Annotation && Legends')

        gui.checkBox(box, self, 'legend', 'Show legend',
                     callback=self.update_legend)

        gui.checkBox(box, self, 'averages', 'Stripes with averages',
                     callback=self.update_averages_stripe)
        annotbox = QGroupBox("Row Annotations", flat=True)
        form = QFormLayout(
            annotbox,
            formAlignment=Qt.AlignLeft,
            labelAlignment=Qt.AlignLeft,
            fieldGrowthPolicy=QFormLayout.AllNonFixedFieldsGrow
        )
        self.annotation_model = DomainModel(placeholder="(None)")
        self.annotation_text_cb = ComboBoxSearch(
            minimumContentsLength=12,
            sizeAdjustPolicy=QComboBox.AdjustToMinimumContentsLength
        )
        self.annotation_text_cb.setModel(self.annotation_model)
        self.annotation_text_cb.activated.connect(self.set_annotation_var)
        self.connect_control("annotation_var", self.annotation_var_changed)

        self.row_side_color_model = DomainModel(
            order=(DomainModel.CLASSES, DomainModel.Separator,
                   DomainModel.METAS),
            placeholder="(None)", valid_types=DomainModel.PRIMITIVE,
            flags=Qt.ItemIsSelectable | Qt.ItemIsEnabled,
            parent=self,
        )
        self.row_side_color_cb = ComboBoxSearch(
            sizeAdjustPolicy=QComboBox.AdjustToMinimumContentsLength,
            minimumContentsLength=12
        )
        self.row_side_color_cb.setModel(self.row_side_color_model)
        self.row_side_color_cb.activated.connect(self.set_annotation_color_var)
        self.connect_control("annotation_color_var", self.annotation_color_var_changed)
        form.addRow("Text", self.annotation_text_cb)
        form.addRow("Color", self.row_side_color_cb)
        box.layout().addWidget(annotbox)
        posbox = gui.vBox(box, "Column Labels Position", addSpace=False)
        posbox.setFlat(True)
        cb = gui.comboBox(
            posbox, self, "column_label_pos",
            callback=self.update_column_annotations)
        cb.setModel(create_list_model(ColumnLabelsPosData, parent=self))
        cb.setCurrentIndex(self.column_label_pos)
        gui.checkBox(self.controlArea, self, "keep_aspect",
                     "Keep aspect ratio", box="Resize",
                     callback=self.__aspect_mode_changed)

        gui.rubber(self.controlArea)
        gui.auto_send(self.controlArea, self, "auto_commit")

        # Scene with heatmap
        class HeatmapScene(QGraphicsScene):
            widget: Optional[HeatmapGridWidget] = None

        self.scene = self.scene = HeatmapScene(parent=self)
        self.view = GraphicsView(
            self.scene,
            verticalScrollBarPolicy=Qt.ScrollBarAlwaysOn,
            horizontalScrollBarPolicy=Qt.ScrollBarAlwaysOn,
            viewportUpdateMode=QGraphicsView.FullViewportUpdate,
            widgetResizable=True,
        )
        self.view.setContextMenuPolicy(Qt.CustomContextMenu)
        self.view.customContextMenuRequested.connect(
            self._on_view_context_menu
        )
        self.mainArea.layout().addWidget(self.view)
        self.selected_rows = []
        self.__font_inc = QAction(
            "Increase Font", self, shortcut=QKeySequence("ctrl+>"))
        self.__font_dec = QAction(
            "Decrease Font", self, shortcut=QKeySequence("ctrl+<"))
        self.__font_inc.triggered.connect(lambda: self.__adjust_font_size(1))
        self.__font_dec.triggered.connect(lambda: self.__adjust_font_size(-1))
        if hasattr(QAction, "setShortcutVisibleInContextMenu"):
            apply_all(
                [self.__font_inc, self.__font_dec],
                lambda a: a.setShortcutVisibleInContextMenu(True)
            )
        self.addActions([self.__font_inc, self.__font_dec])

    @property
    def center_palette(self):
        palette = self.color_cb.currentData()
        return bool(palette.flags & palette.Diverging)

    @property
    def _column_label_pos(self) -> HeatmapGridWidget.Position:
        return ColumnLabelsPosData[self.column_label_pos][Qt.UserRole]

    def annotation_color_var_changed(self, value):
        cbselect(self.row_side_color_cb, value, Qt.EditRole)

    def annotation_var_changed(self, value):
        cbselect(self.annotation_text_cb, value, Qt.EditRole)

    def set_row_clustering(self, method: Clustering) -> None:
        assert isinstance(method, Clustering)
        if self.row_clustering != method:
            self.row_clustering = method
            cbselect(self.row_cluster_cb, method, ClusteringRole)
            self.__update_row_clustering()

    def set_col_clustering(self, method: Clustering) -> None:
        assert isinstance(method, Clustering)
        if self.col_clustering != method:
            self.col_clustering = method
            cbselect(self.col_cluster_cb, method, ClusteringRole)
            self.__update_column_clustering()

    def sizeHint(self) -> QSize:
        return super().sizeHint().expandedTo(QSize(900, 700))

    def color_palette(self):
        return self.color_cb.currentData().lookup_table()

    def color_map(self) -> GradientColorMap:
        return GradientColorMap(
            self.color_palette(), (self.threshold_low, self.threshold_high),
            0 if self.center_palette else None
        )

    def clear(self):
        self.data = None
        self.input_data = None
        self.effective_data = None
        self.kmeans_model = None
        self.merge_indices = None
        self.annotation_model.set_domain(None)
        self.annotation_var = None
        self.row_side_color_model.set_domain(None)
        self.annotation_color_var = None
        self.row_split_model.set_domain(None)
        self.split_by_var = None
        self.parts = None
        self.clear_scene()
        self.selected_rows = []
        self.__columns_cache.clear()
        self.__rows_cache.clear()
        self.__update_clustering_enable_state(None)

    def clear_scene(self):
        if self.scene.widget is not None:
            self.scene.widget.layoutDidActivate.disconnect(
                self.__on_layout_activate
            )
            self.scene.widget.selectionFinished.disconnect(
                self.on_selection_finished
            )
        self.scene.widget = None
        self.scene.clear()

        self.view.setSceneRect(QRectF())
        self.view.setHeaderSceneRect(QRectF())
        self.view.setFooterSceneRect(QRectF())

    @Inputs.data
    def set_dataset(self, data=None):
        """Set the input dataset to display."""
        self.closeContext()
        self.clear()
        self.clear_messages()

        if isinstance(data, SqlTable):
            if data.approx_len() < 4000:
                data = Table(data)
            else:
                self.Information.sampled()
                data_sample = data.sample_time(1, no_cache=True)
                data_sample.download_data(2000, partial=True)
                data = Table(data_sample)

        if data is not None and not len(data):
            data = None

        if data is not None and sp.issparse(data.X):
            try:
                data = data.to_dense()
            except MemoryError:
                data = None
                self.Error.not_enough_memory()
            else:
                self.Information.sparse_densified()

        input_data = data

        # Data contains no attributes or meta attributes only
        if data is not None and len(data.domain.attributes) == 0:
            self.Error.no_continuous()
            input_data = data = None

        # Data contains some discrete attributes which must be filtered
        if data is not None and \
                any(var.is_discrete for var in data.domain.attributes):
            ndisc = sum(var.is_discrete for var in data.domain.attributes)
            data = data.transform(
                Domain([var for var in data.domain.attributes
                        if var.is_continuous],
                       data.domain.class_vars,
                       data.domain.metas))
            if not data.domain.attributes:
                self.Error.no_continuous()
                input_data = data = None
            else:
                self.Information.discrete_ignored(
                    ndisc, "s" if ndisc > 1 else "")

        self.data = data
        self.input_data = input_data

        if data is not None:
            self.annotation_model.set_domain(self.input_data.domain)
            self.row_side_color_model.set_domain(self.input_data.domain)
            self.annotation_var = None
            self.annotation_color_var = None
            self.row_split_model.set_domain(data.domain)
            if data.domain.has_discrete_class:
                self.split_by_var = data.domain.class_var
            else:
                self.split_by_var = None
            self.openContext(self.input_data)
            if self.split_by_var not in self.row_split_model:
                self.split_by_var = None

        self.update_heatmaps()
        if data is not None and self.__pending_selection is not None:
            assert self.scene.widget is not None
            self.scene.widget.selectRows(self.__pending_selection)
            self.selected_rows = self.__pending_selection
            self.__pending_selection = None

        self.unconditional_commit()

    def __on_split_rows_activated(self):
        self.set_split_variable(self.row_split_cb.currentData(Qt.EditRole))

    def set_split_variable(self, var):
        if var != self.split_by_var:
            self.split_by_var = var
            self.update_heatmaps()

    def update_heatmaps(self):
        if self.data is not None:
            self.clear_scene()
            self.clear_messages()
            if self.col_clustering != Clustering.None_ and \
                    len(self.data.domain.attributes) < 2:
                self.Error.not_enough_features()
            elif (self.col_clustering != Clustering.None_ or
                  self.row_clustering != Clustering.None_) and \
                    len(self.data) < 2:
                self.Error.not_enough_instances()
            elif self.merge_kmeans and len(self.data) < 3:
                self.Error.not_enough_instances_k_means()
            else:
                parts = self.construct_heatmaps(self.data, self.split_by_var)
                self.construct_heatmaps_scene(parts, self.effective_data)
                self.selected_rows = []
        else:
            self.clear()

    def update_merge(self):
        self.kmeans_model = None
        self.merge_indices = None
        if self.data is not None and self.merge_kmeans:
            self.update_heatmaps()
            self.commit()

    def _make_parts(self, data, group_var=None):
        """
        Make initial `Parts` for data, split by group_var, group_key
        """
        if group_var is not None:
            assert group_var.is_discrete
            _col_data = table_column_data(data, group_var)
            row_indices = [np.flatnonzero(_col_data == i)
                           for i in range(len(group_var.values))]
            row_groups = [RowPart(title=name, indices=ind,
                                  cluster=None, cluster_ordered=None)
                          for name, ind in zip(group_var.values, row_indices)]
        else:
            row_groups = [RowPart(title=None, indices=range(0, len(data)),
                                  cluster=None, cluster_ordered=None)]

        col_groups = [
            ColumnPart(
                title=None, indices=range(0, len(data.domain.attributes)),
                domain=data.domain, cluster=None, cluster_ordered=None)
        ]

        minv, maxv = np.nanmin(data.X), np.nanmax(data.X)
        return Parts(row_groups, col_groups, span=(minv, maxv))

    def cluster_rows(self, data: Table, parts: 'Parts', ordered=False) -> 'Parts':
        row_groups = []
        for row in parts.rows:
            if row.cluster is not None:
                cluster = row.cluster
            else:
                cluster = None
            if row.cluster_ordered is not None:
                cluster_ord = row.cluster_ordered
            else:
                cluster_ord = None

            if row.can_cluster:
                matrix = None
                need_dist = cluster is None or (ordered and cluster_ord is None)
                if need_dist:
                    subset = data[row.indices]
                    matrix = Orange.distance.Euclidean(subset)

                if cluster is None:
                    assert len(matrix) < self.MaxClustering
                    cluster = hierarchical.dist_matrix_clustering(
                        matrix, linkage=hierarchical.WARD
                    )
                if ordered and cluster_ord is None:
                    assert len(matrix) < self.MaxOrderedClustering
                    cluster_ord = hierarchical.optimal_leaf_ordering(
                        cluster, matrix,
                    )
            row_groups.append(row._replace(cluster=cluster, cluster_ordered=cluster_ord))

        return parts._replace(rows=row_groups)

    def cluster_columns(self, data, parts, ordered=False):
        assert len(parts.columns) == 1, "columns split is no longer supported"
        assert all(var.is_continuous for var in data.domain.attributes)

        col0 = parts.columns[0]
        if col0.cluster is not None:
            cluster = col0.cluster
        else:
            cluster = None
        if col0.cluster_ordered is not None:
            cluster_ord = col0.cluster_ordered
        else:
            cluster_ord = None
        need_dist = cluster is None or (ordered and cluster_ord is None)
        matrix = None
        if need_dist:
            data = Orange.distance._preprocess(data)
<<<<<<< HEAD
            matrix = Orange.distance.Euclidean(data, axis=0)
=======
            matrix = np.asarray(Orange.distance.PearsonR(data, axis=0))
>>>>>>> 60715750
            # nan values break clustering below
            matrix = np.nan_to_num(matrix)

        if cluster is None:
            assert matrix is not None
            assert len(matrix) < self.MaxClustering
            cluster = hierarchical.dist_matrix_clustering(
                matrix, linkage=hierarchical.WARD
            )
        if ordered and cluster_ord is None:
            assert len(matrix) < self.MaxOrderedClustering
            cluster_ord = hierarchical.optimal_leaf_ordering(cluster, matrix)

        col_groups = [col._replace(cluster=cluster, cluster_ordered=cluster_ord)
                      for col in parts.columns]
        return parts._replace(columns=col_groups)

    def construct_heatmaps(self, data, group_var=None) -> 'Parts':
        if self.merge_kmeans:
            if self.kmeans_model is None:
                effective_data = self.input_data.transform(
                    Orange.data.Domain(
                        [var for var in self.input_data.domain.attributes
                         if var.is_continuous],
                        self.input_data.domain.class_vars,
                        self.input_data.domain.metas))
                nclust = min(self.merge_kmeans_k, len(effective_data) - 1)
                self.kmeans_model = kmeans_compress(effective_data, k=nclust)
                effective_data.domain = self.kmeans_model.domain
                merge_indices = [np.flatnonzero(self.kmeans_model.labels == ind)
                                 for ind in range(nclust)]
                not_empty_indices = [i for i, x in enumerate(merge_indices)
                                     if len(x) > 0]
                self.merge_indices = \
                    [merge_indices[i] for i in not_empty_indices]
                if len(merge_indices) != len(self.merge_indices):
                    self.Warning.empty_clusters()
                effective_data = Orange.data.Table(
                    Orange.data.Domain(effective_data.domain.attributes),
                    self.kmeans_model.centroids[not_empty_indices]
                )
            else:
                effective_data = self.effective_data

            group_var = None
        else:
            self.kmeans_model = None
            self.merge_indices = None
            effective_data = data

        self.effective_data = effective_data

        self.__update_clustering_enable_state(effective_data)

        parts = self._make_parts(effective_data, group_var)
        # Restore/update the row/columns items descriptions from cache if
        # available
        rows_cache_key = (group_var,
                          self.merge_kmeans_k if self.merge_kmeans else None)
        if rows_cache_key in self.__rows_cache:
            parts = parts._replace(rows=self.__rows_cache[rows_cache_key].rows)

        if self.row_clustering != Clustering.None_:
            parts = self.cluster_rows(
                effective_data, parts,
                ordered=self.row_clustering == Clustering.OrderedClustering
            )
        if self.col_clustering != Clustering.None_:
            parts = self.cluster_columns(
                effective_data, parts,
                ordered=self.col_clustering == Clustering.OrderedClustering
            )

        # Cache the updated parts
        self.__rows_cache[rows_cache_key] = parts
        return parts

    def construct_heatmaps_scene(self, parts: 'Parts', data: Table) -> None:
        _T = TypeVar("_T", bound=Union[RowPart, ColumnPart])

        def select_cluster(clustering: Clustering, item: _T) -> _T:
            if clustering == Clustering.None_:
                return item._replace(cluster=None, cluster_ordered=None)
            elif clustering == Clustering.Clustering:
                return item._replace(cluster=item.cluster, cluster_ordered=None)
            elif clustering == Clustering.OrderedClustering:
                return item._replace(cluster=item.cluster_ordered, cluster_ordered=None)
            else:  # pragma: no cover
                raise TypeError()

        rows = [select_cluster(self.row_clustering, rowitem)
                for rowitem in parts.rows]
        cols = [select_cluster(self.col_clustering, colitem)
                for colitem in parts.columns]
        parts = Parts(columns=cols, rows=rows, span=parts.span)

        self.setup_scene(parts, data)

    def setup_scene(self, parts, data):
        # type: (Parts, Table) -> None
        widget = HeatmapGridWidget()
        widget.setColorMap(self.color_map())
        self.scene.addItem(widget)
        self.scene.widget = widget
        columns = [v.name for v in data.domain.attributes]
        parts = HeatmapGridWidget.Parts(
            rows=[
                HeatmapGridWidget.RowItem(r.title, r.indices, r.cluster)
                for r in parts.rows
            ],
            columns=[
                HeatmapGridWidget.ColumnItem(c.title, c.indices, c.cluster)
                for c in parts.columns
            ],
            data=data.X,
            span=parts.span,
            row_names=None,
            col_names=columns,
        )
        widget.setHeatmaps(parts)
        side = self.row_side_colors()
        if side is not None:
            widget.setRowSideColorAnnotations(side[0], side[1], name=side[2].name)
        widget.setColumnLabelsPosition(self._column_label_pos)
        widget.setAspectRatioMode(
            Qt.KeepAspectRatio if self.keep_aspect else Qt.IgnoreAspectRatio
        )
        widget.setShowAverages(self.averages)
        widget.setLegendVisible(self.legend)

        widget.layoutDidActivate.connect(self.__on_layout_activate)
        widget.selectionFinished.connect(self.on_selection_finished)

        self.update_annotations()
        self.view.setCentralWidget(widget)
        self.parts = parts

    def __update_scene_rects(self):
        widget = self.scene.widget
        if widget is None:
            return
        rect = widget.geometry()
        self.scene.setSceneRect(rect)
        self.view.setSceneRect(rect)
        self.view.setHeaderSceneRect(widget.headerGeometry())
        self.view.setFooterSceneRect(widget.footerGeometry())

    def __on_layout_activate(self):
        self.__update_scene_rects()

    def __aspect_mode_changed(self):
        widget = self.scene.widget
        if widget is None:
            return
        widget.setAspectRatioMode(
            Qt.KeepAspectRatio if self.keep_aspect else Qt.IgnoreAspectRatio
        )
        # when aspect fixed the vertical sh is fixex, when not, it can
        # shrink vertically
        sp = widget.sizePolicy()
        if self.keep_aspect:
            sp.setVerticalPolicy(QSizePolicy.Fixed)
        else:
            sp.setVerticalPolicy(QSizePolicy.Preferred)
        widget.setSizePolicy(sp)

    def __update_clustering_enable_state(self, data):
        if data is not None:
            N = len(data)
            M = len(data.domain.attributes)
        else:
            N = M = 0

        rc_enabled = N <= self.MaxClustering
        rco_enabled = N <= self.MaxOrderedClustering
        cc_enabled = M <= self.MaxClustering
        cco_enabled = M <= self.MaxOrderedClustering
        row_clust, col_clust = self.row_clustering, self.col_clustering

        row_clust_msg = ""
        col_clust_msg = ""

        if not rco_enabled and row_clust == Clustering.OrderedClustering:
            row_clust = Clustering.Clustering
            row_clust_msg = "Row cluster ordering was disabled due to the " \
                            "input matrix being to big"
        if not rc_enabled and row_clust == Clustering.Clustering:
            row_clust = Clustering.None_
            row_clust_msg = "Row clustering was was disabled due to the " \
                            "input matrix being to big"

        if not cco_enabled and col_clust == Clustering.OrderedClustering:
            col_clust = Clustering.Clustering
            col_clust_msg = "Column cluster ordering was disabled due to " \
                            "the input matrix being to big"
        if not cc_enabled and col_clust == Clustering.Clustering:
            col_clust = Clustering.None_
            col_clust_msg = "Column clustering was disabled due to the " \
                            "input matrix being to big"

        self.col_clustering = col_clust
        self.row_clustering = row_clust

        self.Information.row_clust(row_clust_msg, shown=bool(row_clust_msg))
        self.Information.col_clust(col_clust_msg, shown=bool(col_clust_msg))

        # Disable/enable the combobox items for the clustering methods
        def setenabled(cb: QComboBox, clu: bool, clu_op: bool):
            model = cb.model()
            assert isinstance(model, QStandardItemModel)
            idx = cb.findData(Clustering.OrderedClustering, ClusteringRole)
            assert idx != -1
            model.item(idx).setEnabled(clu_op)
            idx = cb.findData(Clustering.Clustering, ClusteringRole)
            assert idx != -1
            model.item(idx).setEnabled(clu)

        setenabled(self.row_cluster_cb, rc_enabled, rco_enabled)
        setenabled(self.col_cluster_cb, cc_enabled, cco_enabled)

    def update_averages_stripe(self):
        """Update the visibility of the averages stripe.
        """
        widget = self.scene.widget
        if widget is not None:
            widget.setShowAverages(self.averages)

    def update_lowslider(self):
        low, high = self.controls.threshold_low, self.controls.threshold_high
        if low.value() >= high.value():
            low.setSliderPosition(high.value() - 1)
        self.update_color_schema()

    def update_highslider(self):
        low, high = self.controls.threshold_low, self.controls.threshold_high
        if low.value() >= high.value():
            high.setSliderPosition(low.value() + 1)
        self.update_color_schema()

    def update_color_schema(self):
        self.palette_name = self.color_cb.currentData().name
        w = self.scene.widget
        if w is not None:
            w.setColorMap(self.color_map())

    def __update_column_clustering(self):
        self.update_heatmaps()
        self.commit()

    def __update_row_clustering(self):
        self.update_heatmaps()
        self.commit()

    def update_legend(self):
        widget = self.scene.widget
        if widget is not None:
            widget.setLegendVisible(self.legend)

    def row_annotation_var(self):
        return self.annotation_var

    def row_annotation_data(self):
        var = self.row_annotation_var()
        if var is None:
            return None
        return column_str_from_table(self.input_data, var)

    def _merge_row_indices(self):
        if self.merge_kmeans and self.kmeans_model is not None:
            return self.merge_indices
        else:
            return None

    def set_annotation_var(self, var: Union[None, Variable, int]):
        if isinstance(var, int):
            var = self.annotation_model[var]
        if self.annotation_var != var:
            self.annotation_var = var
            self.update_annotations()

    def update_annotations(self):
        widget = self.scene.widget
        if widget is not None:
            annot_col = self.row_annotation_data()
            merge_indices = self._merge_row_indices()
            if merge_indices is not None and annot_col is not None:
                join = lambda _1: join_elided(", ", 42, _1, " ({} more)")
                annot_col = aggregate_apply(join, annot_col, merge_indices)
            if annot_col is not None:
                widget.setRowLabels(annot_col)
                widget.setRowLabelsVisible(True)
            else:
                widget.setRowLabelsVisible(False)
                widget.setRowLabels(None)

    def row_side_colors(self):
        var = self.annotation_color_var
        if var is None:
            return None
        column_data = column_data_from_table(self.input_data, var)
        span = (np.nanmin(column_data), np.nanmax(column_data))
        merges = self._merge_row_indices()
        if merges is not None:
            column_data = aggregate(var, column_data, merges)
        data, colormap = self._colorize(var, column_data)
        if var.is_continuous:
            colormap.span = span
        return data, colormap, var

    def set_annotation_color_var(self, var: Union[None, Variable, int]):
        """Set the current side color annotation variable."""
        if isinstance(var, int):
            var = self.row_side_color_model[var]
        if self.annotation_color_var != var:
            self.annotation_color_var = var
            self.update_row_side_colors()

    def update_row_side_colors(self):
        widget = self.scene.widget
        if widget is None:
            return
        colors = self.row_side_colors()
        if colors is None:
            widget.setRowSideColorAnnotations(None)
        else:
            widget.setRowSideColorAnnotations(colors[0], colors[1], colors[2].name)

    def _colorize(self, var: Variable, data: np.ndarray) -> Tuple[np.ndarray, ColorMap]:
        palette = var.palette  # type: Palette
        colors = np.array(
            [[c.red(), c.green(), c.blue()] for c in palette.qcolors_w_nan],
            dtype=np.uint8,
        )
        if var.is_discrete:
            mask = np.isnan(data)
            data[mask] = -1
            data = data.astype(int)
            if mask.any():
                values = (*var.values, "N/A")
            else:
                values = var.values
                colors = colors[: -1]
            return data, CategoricalColorMap(colors, values)
        elif var.is_continuous:
            cmap = GradientColorMap(colors[:-1])
            return data, cmap
        else:
            raise TypeError

    def update_column_annotations(self):
        widget = self.scene.widget
        if self.data is not None and widget is not None:
            widget.setColumnLabelsPosition(self._column_label_pos)

    def __adjust_font_size(self, diff):
        widget = self.scene.widget
        if widget is None:
            return
        curr = widget.font().pointSizeF()
        new = curr + diff

        self.__font_dec.setEnabled(new > 1.0)
        self.__font_inc.setEnabled(new <= 32)
        if new > 1.0:
            font = QFont()
            font.setPointSizeF(new)
            widget.setFont(font)

    def _on_view_context_menu(self, pos):
        widget = self.scene.widget
        if widget is None:
            return
        assert isinstance(widget, HeatmapGridWidget)
        menu = QMenu(self.view.viewport())
        menu.setAttribute(Qt.WA_DeleteOnClose)
        menu.addActions(self.view.actions())
        menu.addSeparator()
        menu.addActions([self.__font_inc, self.__font_dec])
        menu.addSeparator()
        a = QAction("Keep aspect ratio", menu, checkable=True)
        a.setChecked(self.keep_aspect)

        def ontoggled(state):
            self.keep_aspect = state
            self.__aspect_mode_changed()
        a.toggled.connect(ontoggled)
        menu.addAction(a)
        menu.popup(self.view.viewport().mapToGlobal(pos))

    def on_selection_finished(self):
        if self.scene.widget is not None:
            self.selected_rows = list(self.scene.widget.selectedRows())
        else:
            self.selected_rows = []
        self.commit()

    def commit(self):
        data = None
        indices = None
        if self.merge_kmeans:
            merge_indices = self.merge_indices
        else:
            merge_indices = None

        if self.input_data is not None and self.selected_rows:
            indices = self.selected_rows
            if merge_indices is not None:
                # expand merged indices
                indices = np.hstack([merge_indices[i] for i in indices])

            data = self.input_data[indices]

        self.Outputs.selected_data.send(data)
        self.Outputs.annotated_data.send(create_annotated_table(self.input_data, indices))

    def onDeleteWidget(self):
        self.clear()
        super().onDeleteWidget()

    def send_report(self):
        self.report_items((
            ("Columns:", "Clustering" if self.col_clustering else "No sorting"),
            ("Rows:", "Clustering" if self.row_clustering else "No sorting"),
            ("Split:",
             self.split_by_var is not None and self.split_by_var.name),
            ("Row annotation",
             self.annotation_var is not None and self.annotation_var.name),
        ))
        self.report_plot()

    @classmethod
    def migrate_settings(cls, settings, version):
        if version is not None and version < 3:
            def st2cl(state: bool) -> Clustering:
                return Clustering.OrderedClustering if state else \
                    Clustering.None_

            rc = settings.pop("row_clustering", False)
            cc = settings.pop("col_clustering", False)
            settings["row_clustering_method"] = st2cl(rc).name
            settings["col_clustering_method"] = st2cl(cc).name


# If StickyGraphicsView ever defines qt signals/slots/properties this will
# break
class GraphicsView(GraphicsWidgetView, StickyGraphicsView):
    pass


class RowPart(NamedTuple):
    """
    A row group

    Attributes
    ----------
    title: str
        Group title
    indices : (N, ) Sequence[int]
        Indices in the input data to retrieve the row subset for the group.
    cluster : hierarchical.Tree optional
    cluster_ordered : hierarchical.Tree optional
    """
    title: str
    indices: Sequence[int]
    cluster: Optional[hierarchical.Tree] = None
    cluster_ordered: Optional[hierarchical.Tree] = None

    @property
    def can_cluster(self) -> bool:
        if isinstance(self.indices, slice):
            return (self.indices.stop - self.indices.start) > 1
        else:
            return len(self.indices) > 1


class ColumnPart(NamedTuple):
    """
    A column group

    Attributes
    ----------
    title : str
        Column group title
    indices : (N, ) int ndarray
        Indexes the input data to retrieve the column subset for the group.
    domain : List[Variable]
        List of variables in the group.
    cluster : hierarchical.Tree optional
    cluster_ordered : hierarchical.Tree optional
    """
    title: str
    indices: Sequence[int]
    domain: Sequence[int]
    cluster: Optional[hierarchical.Tree] = None
    cluster_ordered: Optional[hierarchical.Tree] = None


class Parts(NamedTuple):
    rows: Sequence[RowPart]
    columns: Sequence[ColumnPart]
    span: Tuple[float, float]


def join_elided(sep, maxlen, values, elidetemplate="..."):
    def generate(sep, ellidetemplate, values):
        count = len(values)
        length = 0
        parts = []
        for i, val in enumerate(values):
            elide = ellidetemplate.format(count - i) if count - i > 1 else ""
            parts.append(val)
            length += len(val) + (len(sep) if parts else 0)
            yield i, islice(parts, i + 1), length, elide

    best = None
    for _, parts, length, elide in generate(sep, elidetemplate, values):
        if length > maxlen:
            if best is None:
                best = sep.join(parts) + elide
            return best
        fulllen = length + len(elide)
        if fulllen < maxlen or best is None:
            best = sep.join(parts) + elide
    return best


def column_str_from_table(
        table: Orange.data.Table,
        column: Union[int, Orange.data.Variable],
) -> np.ndarray:
    var = table.domain[column]
    data, _ = table.get_column_view(column)
    return np.asarray([var.str_val(v) for v in data], dtype=object)


def column_data_from_table(
        table: Orange.data.Table,
        column: Union[int, Orange.data.Variable],
) -> np.ndarray:
    var = table.domain[column]
    data, _ = table.get_column_view(column)
    if var.is_primitive() and data.dtype.kind != "f":
        data = data.astype(float)
    return data


def aggregate(
        var: Variable, data: np.ndarray, groupindices: Sequence[Sequence[int]],
) -> np.ndarray:
    if var.is_string:
        join = lambda values: (join_elided(", ", 42, values, " ({} more)"))
        # collect all original labels for every merged row
        values = [data[indices] for indices in groupindices]
        data = [join(list(map(var.str_val, vals))) for vals in values]
        return np.array(data, dtype=object)
    elif var.is_continuous:
        data = [np.nanmean(data[indices]) if len(indices) else np.nan
                for indices in groupindices]
        return np.array(data, dtype=float)
    elif var.is_discrete:
        from Orange.statistics.util import nanmode
        data = [nanmode(data[indices])[0] if len(indices) else np.nan
                for indices in groupindices]
        return np.asarray(data, dtype=float)
    else:
        raise TypeError(type(var))


def agg_join_str(var, data, groupindices, maxlen=50, elidetemplate=" ({} more)"):
    join_s = lambda values: (
        join_elided(", ", maxlen, values, elidetemplate=elidetemplate)
    )
    join = lambda values: join_s(map(var.str_val, values))
    return aggregate_apply(join, data, groupindices)


_T = TypeVar("_T")


def aggregate_apply(
        f: Callable[[Sequence], _T],
        data: np.ndarray,
        groupindices: Sequence[Sequence[int]]
) -> Sequence[_T]:
    return [f(data[indices]) for indices in groupindices]


if __name__ == "__main__":  # pragma: no cover
    WidgetPreview(OWHeatMap).run(Table("brown-selected.tab"))<|MERGE_RESOLUTION|>--- conflicted
+++ resolved
@@ -673,11 +673,7 @@
         matrix = None
         if need_dist:
             data = Orange.distance._preprocess(data)
-<<<<<<< HEAD
-            matrix = Orange.distance.Euclidean(data, axis=0)
-=======
             matrix = np.asarray(Orange.distance.PearsonR(data, axis=0))
->>>>>>> 60715750
             # nan values break clustering below
             matrix = np.nan_to_num(matrix)
 
