--- conflicted
+++ resolved
@@ -74,12 +74,8 @@
     """
     name = "Heat map"
     description = "Draws a heat map."
-<<<<<<< HEAD
-    # _long_description = """Long description"""
-=======
-    #_long_description = """Long description"""
->>>>>>> 261ee829
-    # _icon = "../icons/Dlg_zoom.png"
+    # long_description = """Long description"""
+    # icon = "../icons/Dlg_zoom.png"
     author = "Jure Bergant"
     priority = 100
 
@@ -634,26 +630,10 @@
         # self.hmi = None
 
 
-<<<<<<< HEAD
 if __name__ == "__main__":
     a = QtGui.QApplication([])
     w = OWHeatmap()
     w.show()
     d = Orange.data.Table('iris')
     w.data(d)
-=======
-#test widget appearance
-if __name__ == "__main__":
-    a = QApplication(sys.argv)
-    ow = OWHeatmap()
-    ow.show()
-    #    data = orange.ExampleTable(r"e:\Development\Orange Datasets\UCI\zoo.tab")
-    data = Table("iris.tab")
-    ow.setData(data)
-    ow.handleNewSignals()
-    #    for d in ["zoo.tab", "iris.tab", "zoo.tab"]:
-    #        data = orange.ExampleTable(r"e:\Development\Orange Datasets\UCI\\" + d)
-    #        ow.setData(data)
-    #        ow.handleNewSignals()
->>>>>>> 261ee829
     a.exec_()