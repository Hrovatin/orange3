--- conflicted
+++ resolved
@@ -360,11 +360,7 @@
     # Disable clustering for inputs bigger than this
     MaxClustering = 25000
     # Disable cluster leaf ordering for inputs bigger than this
-<<<<<<< HEAD
-    _MaxOrderedClustering = 5000
-=======
     MaxOrderedClustering = 1000
->>>>>>> 31cc2323
 
     gamma = settings.Setting(0)
     threshold_low = settings.Setting(0.0)
